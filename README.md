# Apple App Store Server Java Library
The Java server library for the [App Store Server API](https://developer.apple.com/documentation/appstoreserverapi) and [App Store Server Notifications](https://developer.apple.com/documentation/appstoreservernotifications)

## Table of Contents
1. [Beta](#-beta-)
2. [Installation](#installation)
3. [Documentation](#documentation)
4. [Usage](#usage)
5. [Support](#support)

## ⚠️ Beta ⚠️

This software is currently in Beta testing. Therefore, it should only be used for testing purposes, like for the Sandbox environment. API signatures may change between releases and signature verification may receive security updates.

## Installation

#### Requirements

- Java 11+

### Gradle
```groovy
implementation 'com.apple.itunes.storekit:app-store-server-library:0.1.2'

```

### Maven
```xml
<dependency>
    <groupId>com.apple.itunes.storekit</groupId>
<<<<<<< HEAD
    <artifcatId>app-store-server-library</artifcatId>
    <version>0.1.2</version>
=======
    <artifactId>app-store-server-library</artifactId>
    <version>0.1.1</version>
>>>>>>> 3dd281e1
</dependency>
```

## Documentation

[JavaDocs](TODO)

[WWDC Video](https://developer.apple.com/videos/play/wwdc2023/10143/)
## Usage

### API Usage

```java
import com.apple.itunes.storekit.client.APIException;
import com.apple.itunes.storekit.client.AppStoreServerAPIClient;
import com.apple.itunes.storekit.model.Environment;
import com.apple.itunes.storekit.model.SendTestNotificationResponse;

import java.io.IOException;
import java.nio.file.Files;
import java.nio.file.Path;

public class APIExample {
    public static void main(String[] args) throws Exception {
        String issuerId = "99b16628-15e4-4668-972b-eeff55eeff55";
        String keyId = "ABCDEFGHIJ";
        String bundleId = "com.example";
        Path filePath = Path.of("/path/to/key/SubscriptionKey_ABCDEFGHIJ.p8");
        String encodedKey = Files.readString(filePath);
        Environment environment = Environment.SANDBOX;

        AppStoreServerAPIClient client =
                new AppStoreServerAPIClient(encodedKey, keyId, issuerId, bundleId, environment);

        try {
            SendTestNotificationResponse response = client.requestTestNotification();
            System.out.println(response);
        } catch (APIException | IOException e) {
            e.printStackTrace();
        }
    }
}
```

### Verification Usage

```java
import com.apple.itunes.storekit.model.Environment;
import com.apple.itunes.storekit.model.ResponseBodyV2DecodedPayload;
import com.apple.itunes.storekit.verification.SignedDataVerifier;
import com.apple.itunes.storekit.verification.VerificationException;

import java.io.FileInputStream;
import java.io.InputStream;
import java.util.Set;

public class ExampleVerification {
    public static void main(String[] args) {
        String bundleId = "com.example";
        Environment environment = Environment.SANDBOX;
        Set<InputStream> rootCAs = Set.of(
                new FileInputStream("/path/to/rootCA1"),
                new FileInputStream("/path/to/rootCA2")
        );

        SignedDataVerifier signedPayloadVerifier = new SignedDataVerifier(rootCAs, bundleId, null, environment, true);
        
        String notificationPayload = "ey...";

        try {
            ResponseBodyV2DecodedPayload payload = signedPayloadVerifier.verifyAndDecodeNotification(notificationPayload);
            System.out.println(payload);
        } catch (VerificationException e) {
            e.printStackTrace();
        }
    }
}
```

### Receipt Usage

```java
import com.apple.itunes.storekit.client.AppStoreServerAPIClient;
import com.apple.itunes.storekit.migration.ReceiptUtility;
import com.apple.itunes.storekit.model.Environment;
import com.apple.itunes.storekit.model.HistoryResponse;
import com.apple.itunes.storekit.model.TransactionHistoryRequest;

import java.nio.file.Files;
import java.nio.file.Path;
import java.util.LinkedList;
import java.util.List;

public class ExampleMigration {
    public static void main(String[] args) throws Exception {
        String issuerId = "99b16628-15e4-4668-972b-eeff55eeff55";
        String keyId = "ABCDEFGHIJ";
        String bundleId = "com.example";
        Path filePath = Path.of("/path/to/key/SubscriptionKey_ABCDEFGHIJ.p8");
        String encodedKey = Files.readString(filePath);
        Environment environment = Environment.SANDBOX;

        AppStoreServerAPIClient client =
                new AppStoreServerAPIClient(encodedKey, keyId, issuerId, bundleId, environment);

        String appReceipt = "MI...";
        ReceiptUtility receiptUtil = new ReceiptUtility();
        String transactionId = receiptUtil.extractTransactionIdFromAppReceipt(appReceipt);
        if (transactionId != null) {
            TransactionHistoryRequest request = new TransactionHistoryRequest()
                    .sort(TransactionHistoryRequest.Order.ASCENDING)
                    .revoked(false)
                    .productTypes(List.of(TransactionHistoryRequest.ProductType.AUTO_RENEWABLE));
            HistoryResponse response = null;
            List<String> transactions = new LinkedList<>();
            do {
                String revision = response != null ? response.getRevision() : null;
                response = client.getTransactionHistory(transactionId, revision, request);
                transactions.addAll(response.getSignedTransactions());
            } while (response.getHasMore());
            System.out.println(transactions);
        }
    }
}
```

### Promotional Offer Signature Creation

```java
import com.apple.itunes.storekit.offers.PromotionalOfferSignatureCreator;

import java.nio.file.Files;
import java.nio.file.Path;
import java.util.UUID;

public class ExampleSignatureCreation {
    public static void main(String[] args) throws Exception {
        String keyId = "ABCDEFGHIJ";
        String bundleId = "com.example";
        Path filePath = Path.of("/path/to/key/SubscriptionKey_ABCDEFGHIJ.p8");
        String encodedKey = Files.readString(filePath);

        PromotionalOfferSignatureCreator signatureCreator = new PromotionalOfferSignatureCreator(encodedKey, keyId, bundleId);
        
        String productId = "<product_id>";
        String subscriptionOfferId = "<subscription_offer_id>";
        String applicationUsername = "<application_username>";
        UUID nonce = UUID.randomUUID();
        long timestamp = System.currentTimeMillis();
        String encodedSignature = signatureCreator.createSignature(productId, subscriptionOfferId, applicationUsername, nonce, timestamp);
        System.out.println(encodedSignature);
    }
}
```

## Support

Only the latest major version of the library will receive updates, including security updates. Therefore, it is recommended to update to new major versions.<|MERGE_RESOLUTION|>--- conflicted
+++ resolved
@@ -28,13 +28,8 @@
 ```xml
 <dependency>
     <groupId>com.apple.itunes.storekit</groupId>
-<<<<<<< HEAD
-    <artifcatId>app-store-server-library</artifcatId>
+    <artifactId>app-store-server-library</artifactId>
     <version>0.1.2</version>
-=======
-    <artifactId>app-store-server-library</artifactId>
-    <version>0.1.1</version>
->>>>>>> 3dd281e1
 </dependency>
 ```
 
